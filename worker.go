--- conflicted
+++ resolved
@@ -171,14 +171,10 @@
 			case <-ticker.C:
 				tm.mutex.Lock()
 				if tm.scheduler.Len() > 0 {
-<<<<<<< HEAD
 					t, _ := tm.scheduler.Pop()
 					tm.Tasks <- t
-=======
-					t := heap.Pop(tm.scheduler).(*Task)
-					tm.Tasks <- *t
->>>>>>> 78454004
 				}
+        
 				tm.mutex.Unlock()
 			}
 		}
@@ -196,11 +192,8 @@
 				if t, err := tm.GetTask(task.ID); err == nil {
 					if err := t.ShouldSchedule(); err == nil {
 						tm.mutex.Lock()
-<<<<<<< HEAD
 						tm.scheduler.Push(t)
-=======
-						heap.Push(tm.scheduler, t)
->>>>>>> 78454004
+
 						tm.mutex.Unlock()
 					}
 				}
@@ -278,13 +271,9 @@
 	// add a wait group for the task
 	tm.wg.Add(1)
 	// add the task to the scheduler
-<<<<<<< HEAD
 	tm.scheduler.Push(task)
 	// send the task to the Tasks channel
-=======
-	heap.Push(tm.scheduler, &task)
-	// send the task to the NewTasks channel
->>>>>>> 78454004
+
 	tm.Tasks <- task
 	tm.mutex.Unlock()
 	tm.metrics.scheduled.Add(1)
